--- conflicted
+++ resolved
@@ -148,14 +148,7 @@
     elif config.task_type == TaskType.interactive:
         judge_name = "manager"
 
-<<<<<<< HEAD
-    judge = files.put_file_from_path(
-        TaskPath.executable_path(env, config.out_judge).path,
-        f"{judge_name} for {config.cms.name}",
-    )
-=======
-    judge = files.put_file_from_path(judge_path, f"{judge_name} for {config.name}")
->>>>>>> 536a6076
+    judge = files.put_file_from_path(judge_path, f"{judge_name} for {config.cms.name}")
     session.add(Manager(dataset=dataset, filename=judge_name, digest=judge))
 
 
