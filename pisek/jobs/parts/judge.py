--- conflicted
+++ resolved
@@ -77,33 +77,6 @@
             if comp is not None:
                 judge_j.add_prerequisite(comp)
 
-<<<<<<< HEAD
-            JOBS = [(Incomplete, 10), (ChaosMonkey, 50)]
-
-            total = sum(map(lambda x: x[1], JOBS))
-            random.seed(4)  # Reproducibility!
-            seeds = random.sample(range(0, 16**4), total)
-
-            for job, times in JOBS:
-                for i in range(times):
-                    seed = seeds.pop()
-                    inv_out = TaskPath.invalid_file(self._env, out.name, seed)
-                    jobs += [
-                        invalidate := job(self._env, out, inv_out, seed),
-                        run_judge := judge_job(
-                            inp,
-                            inv_out,
-                            out,
-                            0,
-                            lambda: "0",
-                            None,
-                            self._env,
-                        ),
-                    ]
-                    if comp is not None:
-                        run_judge.add_prerequisite(comp)
-                    run_judge.add_prerequisite(invalidate)
-=======
             if os.stat(out.path).st_size > 0:
                 JOBS = [(Incomplete, 10), (ChaosMonkey, 50)]
 
@@ -127,10 +100,9 @@
                                 self._env,
                             ),
                         ]
-                        if self._env.config.out_check == OutCheck.judge:
+                        if comp is not None:
                             run_judge.add_prerequisite(comp)
                         run_judge.add_prerequisite(invalidate)
->>>>>>> fff19f9b
         return jobs
 
 
