# pisek  - Tool for developing tasks for programming competitions.
#
# Copyright (c)   2019 - 2022 Václav Volhejn <vaclav.volhejn@gmail.com>
# Copyright (c)   2019 - 2022 Jiří Beneš <mail@jiribenes.com>
# Copyright (c)   2020 - 2022 Michal Töpfer <michal.topfer@gmail.com>
# Copyright (c)   2022        Jiří Kalvoda <jirikalvoda@kam.mff.cuni.cz>
# Copyright (c)   2023        Daniel Skýpala <daniel@honza.info>

# This program is free software: you can redistribute it and/or modify
# it under the terms of the GNU General Public License as published by
# the Free Software Foundation, either version 3 of the License, or
# any later version.
#
# You should have received a copy of the GNU General Public License
# along with this program.  If not, see <https://www.gnu.org/licenses/>.

from typing import Any, Iterable, TextIO
import os
import yaml

from pisek.version import __version__
from pisek.utils.text import eprint
from pisek.utils.colors import ColorSettings
from pisek.env.env import Env

CACHE_FILENAME = ".pisek_cache"
SAVED_LAST_SIGNATURES = 5


class CacheInfo(yaml.YAMLObject):
    """Object for cache metadata."""

    yaml_tag = "!Info"

    def __init__(self, version: str = __version__) -> None:
        self.version = version

    def __repr__(self) -> str:
        return f"{self.__class__.__name__}(version={self.version})"

    @staticmethod
    def read(f: TextIO) -> "CacheInfo":
        tag = f.readline().removeprefix("- ").strip()
        if tag != CacheInfo.yaml_tag:
            return CacheInfo("?.?.?")
        version = f.readline().removeprefix("  version:").strip()
        return CacheInfo(version)

    def yaml_export(self) -> str:
        return yaml.dump([self], allow_unicode=True, sort_keys=False)


class CacheEntry(yaml.YAMLObject):
    """Object representing single cached job."""

    yaml_tag = "!Entry"

    def __init__(
        self,
        name: str,
        signature: str,
        result: Any,
        envs: Iterable[str],
        files: Iterable[str],
        prerequisites_results: Iterable[str],
        output: list[tuple[str, bool]],
    ) -> None:
        self.name = name
        self.signature = signature
        self.result = result
        self.prerequisites_results = list(sorted(prerequisites_results))
        self.envs = list(sorted(envs))
        self.files = list(sorted(files))
        self.output = output

    def __repr__(self) -> str:
        return (
            f"{self.__class__.__name__}(name={self.name}, signature={self.signature}, "
            f"result={self.result}, prerequisites_results={self.prerequisites_results}, "
            f"envs={self.envs}, files={self.files}, output={self.output})"
        )

    def yaml_export(self) -> str:
        return yaml.dump([self], allow_unicode=True, sort_keys=False)


class Cache:
    """Object representing all cached jobs."""

    def __init__(self, env: Env) -> None:
        self._load(env)

    def _new_cache_file(self) -> None:
        """Create new cache file with metadata."""
        with open(CACHE_FILENAME, "w", encoding="utf-8") as f:
            f.write(CacheInfo().yaml_export())

    def add(self, cache_entry: CacheEntry):
        """Add entry to cache."""
        if cache_entry.name not in self.cache:
            self.cache[cache_entry.name] = []
        self.cache[cache_entry.name].append(cache_entry)

        with open(CACHE_FILENAME, "a", encoding="utf-8") as f:
            f.write(cache_entry.yaml_export())

    def __contains__(self, name: str) -> bool:
        return name in self.cache

    def __getitem__(self, name: str) -> list[CacheEntry]:
        return self.cache[name]

    def entry_names(self) -> list[str]:
        return list(self.cache.keys())

    def last_entry(self, name: str) -> CacheEntry:
        return self[name][-1]

    def _load(self, env: Env) -> None:
        """Load cache file."""
        self.cache: dict[str, list[CacheEntry]] = {}
        if not os.path.exists(CACHE_FILENAME):
            return self._new_cache_file()

        with open(CACHE_FILENAME, encoding="utf-8") as f:
            if CacheInfo.read(f).version != __version__:
                eprint(
<<<<<<< HEAD
                    ColorSettings.colored(
                        "Invalid .pisek_cache file. Starting from scratch...",
=======
                    colored_env(
                        "Different version of .pisek_cache file found. Starting from scratch...",
>>>>>>> 08e1c27e
                        "yellow",
                    )
                )
                return self._new_cache_file()

            entries = yaml.full_load(f)
            for entry in entries:
                if entry.name not in self.cache:
                    self.cache[entry.name] = []
                self.cache[entry.name].append(entry)

    def move_to_top(self, entry: CacheEntry):
        """Move given entry to most recent position."""
        if entry in self.cache[entry.name]:
            self.cache[entry.name].remove(entry)
            self.cache[entry.name].append(entry)
        else:
            raise ValueError(
                f"Cannot move to top entry which is not in Cache:\n{entry}"
            )

    def export(self) -> None:
        """Export cache into a file. (Removes unnecessary entries.)"""
        with open(CACHE_FILENAME, "w", encoding="utf-8") as f:
            f.write(CacheInfo().yaml_export())
            for job, entries in self.cache.items():
                for cache_entry in entries[-SAVED_LAST_SIGNATURES:]:
                    f.write(cache_entry.yaml_export())<|MERGE_RESOLUTION|>--- conflicted
+++ resolved
@@ -125,13 +125,8 @@
         with open(CACHE_FILENAME, encoding="utf-8") as f:
             if CacheInfo.read(f).version != __version__:
                 eprint(
-<<<<<<< HEAD
                     ColorSettings.colored(
-                        "Invalid .pisek_cache file. Starting from scratch...",
-=======
-                    colored_env(
                         "Different version of .pisek_cache file found. Starting from scratch...",
->>>>>>> 08e1c27e
                         "yellow",
                     )
                 )
