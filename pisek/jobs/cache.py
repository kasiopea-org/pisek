--- conflicted
+++ resolved
@@ -14,11 +14,7 @@
 # You should have received a copy of the GNU General Public License
 # along with this program.  If not, see <https://www.gnu.org/licenses/>.
 
-<<<<<<< HEAD
-from typing import Any, TextIO
-=======
-from typing import Any, Iterable
->>>>>>> 54a892d5
+from typing import Any, Iterable, TextIO
 import os
 import yaml
 
