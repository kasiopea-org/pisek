--- conflicted
+++ resolved
@@ -37,14 +37,8 @@
 shuffle_ignore_case=
 #!if tests out_check=shuffle
 
-<<<<<<< HEAD
 static_subdir=
 
-[test\d{2}]
-#!regex
-#!default all_tests
-=======
->>>>>>> eb8ce77e
 name=
 in_globs=
 predecessors=
