import unittest
import os
import re

from . import test_case
from ..compile import compile, supported_extensions
from ..generate import generate
from ..task_config import TaskConfig
<<<<<<< HEAD
from .. import util
=======
from ..diff import files_are_equal


def resolve_extension(path, name):
    """
    Given a directory and `name`, finds a file named `name`.[ext],
    where [ext] is a file extension for one of the supported languages
    """
    extensions = supported_extensions()
    for ext in extensions:
        if os.path.isfile(os.path.join(path, name + ext)):
            return name + ext

    return None
>>>>>>> 1f0a9fa0


def assertFileExists(self, path):
    self.assertTrue(
        os.path.isfile(os.path.join(self.task_dir, path)),
        f"Ve složce úlohy musí existovat soubor '{path}'",
    )


class ConfigIsValid(test_case.TestCase):
    def runTest(self):
        assertFileExists(self, "config")
        TaskConfig(self.task_dir)


class SampleExists(test_case.TestCase):
    def runTest(self):
        assertFileExists(self, "sample.in")
        assertFileExists(self, "sample.out")


class GeneratorWorks(test_case.GeneratorTestCase):
    def runTest(self):
        filename = util.resolve_extension(self.task_dir, self.generator_name)
        self.assertIsNotNone(
            filename, f"Nepodařilo se najít generátor {self.generator_name}"
        )

        executable = compile(os.path.join(self.task_dir, filename))
        self.assertIsNotNone(
            executable, f"Chyba při kompilaci generátoru {self.generator_name}"
        )

        self.generate_any(executable)
        self.test_is_deterministic(executable)

    def generate_any(self, executable):
        data_dir = os.path.join(self.task_dir, "data/")
        if not os.path.exists(data_dir):
            os.mkdir(data_dir)

        # easy
        easy_input_filename = os.path.join(data_dir, "tmp_easy.in")
        self.assertTrue(
            generate(executable, easy_input_filename, seed=1, isHard=False),
            f"Chyba při generování vstupu lehké verze se seedem 1",
        )

        easy_file_size = os.path.getsize(easy_input_filename)
        self.assertNotEqual(
            easy_file_size,
            0,
            f"Generátor vygeneroval prázdný vstup pro lehkou verzi se seedem 1",
        )

        # hard
        hard_input_filename = os.path.join(data_dir, "tmp_hard.in")
        self.assertTrue(
            generate(executable, hard_input_filename, seed=1, isHard=False),
            f"Chyba při generování těžké verze se seedem 1",
        )

        hard_file_size = os.path.getsize(easy_input_filename)
        self.assertNotEqual(
            hard_file_size,
            0,
            f"Generátor vygeneroval prázdný vstup pro lehkou verzi se seedem 1",
        )

    def test_is_deterministic(self, executable, N=20, seed=1):
        data_dir = os.path.join(self.task_dir, "data/")
        if not os.path.exists(data_dir):
            os.mkdir(data_dir)

        # easy
        filenames = [
            os.path.join(data_dir, f"tmp_deterministic_easy_{i}.in") for i in range(N)
        ]
        for filename in filenames:
            self.assertTrue(
                generate(executable, filename, seed=seed, isHard=False),
                f"Chyba při generování vstupu lehké verze se seedem {seed}",
            )

        unequal_files = [
            filenames[i]
            for i in range(1, N)
            if not files_are_equal(filenames[0], filenames[i])
        ]
        self.assertListEqual(
            unequal_files, [], f"Generování lehké verze není deterministické"
        )

        # hard
        filenames = [
            os.path.join(data_dir, f"tmp_deterministic_hard_{i}.in") for i in range(N)
        ]
        for filename in filenames:
            self.assertTrue(
                generate(executable, filename, seed=seed, isHard=True),
                f"Chyba při generování vstupu těžké verze se seedem {seed}",
            )

        unequal_files = [
            filenames[i]
            for i in range(1, N)
            if not files_are_equal(filenames[0], filenames[i])
        ]
        self.assertListEqual(
            unequal_files, [], f"Generování těžké verze není deterministické"
        )


class SolutionWorks(test_case.SolutionTestCase):
    def test_passes_sample(self):
        sample_in = os.path.join(self.task_dir, "sample.in")
        sample_out = os.path.join(self.task_dir, "sample.out")
        output_file = self.solution.run_on_file(sample_in)
        self.assertIsNotNone(
            output_file, f"Chyba při spouštění {self.solution.name} na sample.in"
        )
        self.assertTrue(
            util.files_are_equal(output_file, sample_out),
            f"Špatná odpověď řešení {self.solution.name} na sample.in",
        )

    def expected_score(self) -> int:
        """
        solve -> 10
        solve_0b -> 0
        solve_jirka_4b -> 4
        """
        matches = re.findall(r"_([0-9]{1,2})b$", self.solution.name)
        if matches:
            assert len(matches) == 1
            score = int(matches[0])
            self.assertIn(
                score,
                [0, 4, 6, 10],
                f"Řešení {self.solution.name} by mělo získat {score} bodů, což nelze",
            )
            return score
        else:
            return 10

    def runTest(self):
        self.solution.compile()
        expected_score = self.expected_score()
        if expected_score == 10:
            # Solutions which don't pass one of the subtasks might not even pass the samples.
            # For example, the sample might contain tests which would not appear in the easy version
            self.test_passes_sample()


def kasiopea_test_suite(task_dir):
    suite = unittest.TestSuite()
    suite.addTest(ConfigIsValid(task_dir))
    suite.addTest(SampleExists(task_dir))

    config = TaskConfig(task_dir)

    for solution_name in config.solutions:
        suite.addTest(SolutionWorks(task_dir, solution_name))

    suite.addTest(GeneratorWorks(task_dir, config.generator))

    return suite<|MERGE_RESOLUTION|>--- conflicted
+++ resolved
@@ -3,27 +3,10 @@
 import re
 
 from . import test_case
-from ..compile import compile, supported_extensions
+from ..compile import compile
 from ..generate import generate
 from ..task_config import TaskConfig
-<<<<<<< HEAD
 from .. import util
-=======
-from ..diff import files_are_equal
-
-
-def resolve_extension(path, name):
-    """
-    Given a directory and `name`, finds a file named `name`.[ext],
-    where [ext] is a file extension for one of the supported languages
-    """
-    extensions = supported_extensions()
-    for ext in extensions:
-        if os.path.isfile(os.path.join(path, name + ext)):
-            return name + ext
-
-    return None
->>>>>>> 1f0a9fa0
 
 
 def assertFileExists(self, path):
@@ -111,7 +94,7 @@
         unequal_files = [
             filenames[i]
             for i in range(1, N)
-            if not files_are_equal(filenames[0], filenames[i])
+            if not util.files_are_equal(filenames[0], filenames[i])
         ]
         self.assertListEqual(
             unequal_files, [], f"Generování lehké verze není deterministické"
@@ -130,7 +113,7 @@
         unequal_files = [
             filenames[i]
             for i in range(1, N)
-            if not files_are_equal(filenames[0], filenames[i])
+            if not util.files_are_equal(filenames[0], filenames[i])
         ]
         self.assertListEqual(
             unequal_files, [], f"Generování těžké verze není deterministické"
