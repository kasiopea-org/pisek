--- conflicted
+++ resolved
@@ -158,14 +158,10 @@
 
 
 def cms_test_suite(
-<<<<<<< HEAD
     task_dir: str,
     solutions: Optional[List[str]] = None,
-    timeout=util.DEFAULT_TIMEOUT,
+    timeout=None,
     in_self_test=False,
-=======
-    task_dir: str, solutions: Optional[List[str]] = None, timeout=None,
->>>>>>> baebd9f2
 ):
     """
     Tests a task. Generates test cases using the generator, then runs each solution
@@ -200,17 +196,12 @@
         # all of the solutions
         solutions = [config.solutions[0]] + solutions
 
-<<<<<<< HEAD
-    for solution_name in solutions:
+    for i, solution_name in enumerate(solutions):
+        cur_timeout = timeout_model_solution if i == 0 else timeout
         suite.addTest(
             SolutionWorks(
-                task_dir, solution_name, timeout=timeout, in_self_test=in_self_test
-            )
-        )
-=======
-    for i, solution_name in enumerate(solutions):
-        cur_timeout = timeout_model_solution if i == 0 else timeout
-        suite.addTest(SolutionWorks(task_dir, solution_name, timeout=cur_timeout))
->>>>>>> baebd9f2
+                task_dir, solution_name, timeout=cur_timeout, in_self_test=in_self_test
+            )
+        )
 
     return suite