--- conflicted
+++ resolved
@@ -49,12 +49,6 @@
 score_precision=0
 # How many decimal digits scores are rounded to (defaults to 0)
 
-<<<<<<< HEAD
-=======
-static_subdir=static_tests
-# Try to find static inputs and outputs in this folder relative to config (defaults to .)
-
->>>>>>> eb8ce77e
 [tests]
 
 in_gen=gen
@@ -155,16 +149,10 @@
 # Only for out_check=shuffle
 # If set to 1, ASCII characters will be compared in a case-insensitive manner (defaults to 0)
 
-<<<<<<< HEAD
 static_subdir=static_tests/
 # Try to find static inputs and outputs in this folder relative to config (defaults to .)
 
-[test01]
-# Section for each test (indexed from one)
-# Keys default to [all_tests] keys if test is not set
-=======
 # Defaults for [testXX] keys:
->>>>>>> eb8ce77e
 
 name=@auto
 # Name of the test
